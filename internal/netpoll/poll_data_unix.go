// Copyright (c) 2021 Andy Pan
//
// Licensed under the Apache License, Version 2.0 (the "License");
// you may not use this file except in compliance with the License.
// You may obtain a copy of the License at
//
//     http://www.apache.org/licenses/LICENSE-2.0
//
// Unless required by applicable law or agreed to in writing, software
// distributed under the License is distributed on an "AS IS" BASIS,
// WITHOUT WARRANTIES OR CONDITIONS OF ANY KIND, either express or implied.
// See the License for the specific language governing permissions and
// limitations under the License.

//go:build linux || freebsd || dragonfly || darwin
// +build linux freebsd dragonfly darwin

package netpoll

import (
	"sync"
)

var pollAttachmentPool = sync.Pool{New: func() interface{} { return new(PollAttachment) }}

// GetPollAttachment attempts to get a cached PollAttachment from pool.
func GetPollAttachment() *PollAttachment {
	return pollAttachmentPool.Get().(*PollAttachment)
}

// PutPollAttachment put an unused PollAttachment back to pool.
func PutPollAttachment(pa *PollAttachment) {
	if pa == nil {
		return
	}
	pa.FD, pa.Callback, pa.Events = 0, nil, 0
	pollAttachmentPool.Put(pa)
}

// PollAttachment is the user data which is about to be stored in "void *ptr" of epoll_data or "void *udata" of kevent.
type PollAttachment struct {
<<<<<<< HEAD
	FD       int
=======
	FD int
	// Used to cache read/write event and avoid extra epoll_ctl syscalls
>>>>>>> 97f973fb
	Events   uint32
	Callback PollEventHandler
}<|MERGE_RESOLUTION|>--- conflicted
+++ resolved
@@ -39,12 +39,8 @@
 
 // PollAttachment is the user data which is about to be stored in "void *ptr" of epoll_data or "void *udata" of kevent.
 type PollAttachment struct {
-<<<<<<< HEAD
-	FD       int
-=======
 	FD int
 	// Used to cache read/write event and avoid extra epoll_ctl syscalls
->>>>>>> 97f973fb
 	Events   uint32
 	Callback PollEventHandler
 }